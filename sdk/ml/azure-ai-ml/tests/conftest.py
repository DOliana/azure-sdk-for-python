--- conflicted
+++ resolved
@@ -7,6 +7,7 @@
 import shutil
 import time
 import uuid
+from collections import namedtuple
 from datetime import datetime
 from functools import partial
 from importlib import reload
@@ -25,7 +26,6 @@
     add_general_regex_sanitizer,
     add_general_string_sanitizer,
     add_remove_header_sanitizer,
-    add_uri_string_sanitizer,
     is_live,
     set_bodiless_matcher,
     set_custom_default_matcher,
@@ -42,15 +42,11 @@
 from azure.ai.ml._scope_dependent_operations import OperationConfig, OperationScope
 from azure.ai.ml._utils._asset_utils import IgnoreFile
 from azure.ai.ml._utils.utils import hash_dict
-<<<<<<< HEAD
-from azure.ai.ml.constants._common import AZUREML_PRIVATE_FEATURES_ENV_VAR
-=======
 from azure.ai.ml.constants._common import (
     ANONYMOUS_COMPONENT_NAME,
     AZUREML_PRIVATE_FEATURES_ENV_VAR,
     SINGULARITY_ID_FORMAT,
 )
->>>>>>> ebcfffdf
 from azure.ai.ml.entities import AzureBlobDatastore, Component
 from azure.ai.ml.entities._assets import Data, Model
 from azure.ai.ml.entities._component.parallel_component import ParallelComponent
@@ -1018,9 +1014,6 @@
 @pytest.fixture()
 def mock_set_headers_with_user_aml_token(mocker: MockFixture):
     if not is_live() or not is_live_and_not_recording():
-<<<<<<< HEAD
-        mocker.patch("azure.ai.ml.operations._job_operations.JobOperations._set_headers_with_user_aml_token")
-=======
         mocker.patch("azure.ai.ml.operations._job_operations.JobOperations._set_headers_with_user_aml_token")
 
 
@@ -1061,5 +1054,4 @@
     IGNORE_FILE_DIR = Path(__file__).parent / "test_configs" / "_ignorefiles"
     py_ignore = IGNORE_FILE_DIR / "Python.amlignore"
     # Meant to influence azure.ai.ml._artifacts._artifact_utilities._upload_to_datastore when an ignore file isn't provided
-    mocker.patch("azure.ai.ml._artifacts._artifact_utilities.get_ignore_file", return_value=IgnoreFile(py_ignore))
->>>>>>> ebcfffdf
+    mocker.patch("azure.ai.ml._artifacts._artifact_utilities.get_ignore_file", return_value=IgnoreFile(py_ignore))