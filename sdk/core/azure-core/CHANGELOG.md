# Release History

## 1.25.0 (Unreleased)

Azure-core is supported on Python 3.7 or later. For more details, please read our page on [Azure SDK for Python version support policy](https://github.com/Azure/azure-sdk-for-python/wiki/Azure-SDKs-Python-version-support-policy).

### Features Added

<<<<<<< HEAD
- Added Pyodide-compatible transport.
=======
- Added `CaseInsensitiveDict` implementation in `azure.core.utils` removing dependency on `requests` and `aiohttp`
>>>>>>> 002fcf81

### Breaking Changes

### Bugs Fixed

### Other Changes

## 1.24.2 (2022-06-30)

### Bugs Fixed

- Fixed the bug that azure-core could not be imported under Python 3.11.0b3  #24928
- `ContentDecodePolicy` can now correctly deserialize more JSON bodies with different mime types #22410

## 1.24.1 (2022-06-01)

### Bugs Fixed

- Declare method level span as INTERNAL by default  #24492
- Fixed type hints for `azure.core.paging.ItemPaged` #24548

## 1.24.0 (2022-05-06)

### Features Added

- Add `SerializationError` and `DeserializationError` in `azure.core.exceptions` for errors raised during serialization / deserialization  #24312

## 1.23.1 (2022-03-31)

### Bugs Fixed

- Allow stream inputs to the `content` kwarg of `azure.core.rest.HttpRequest` from objects with a `read` method  #23578

## 1.23.0 (2022-03-03)

### Features Added

- Improve intellisense type hinting for service client methods. #22891

- Add a case insensitive dict `case_insensitive_dict` in `azure.core.utils`.  #23206

### Bugs Fixed

- Use "\n" rather than "/n" for new line in log.     #23261

### Other Changes

- Log "WWW-Authenticate" header in `HttpLoggingPolicy`  #22990
- Added dependency on `typing-extensions` >= 4.0.1

## 1.22.1 (2022-02-09)

### Bugs Fixed

- Limiting `final-state-via` scope to POST until consuming SDKs has been fixed to use this option properly on PUT.  #22989

## 1.22.0 (2022-02-03)
_[**This version is deprecated.**]_

### Features Added

- Add support for `final-state-via` LRO option in core.  #22713

### Bugs Fixed

- Add response body to string representation of `HttpResponseError` if we're not able to parse out information #22302
- Raise `AttributeError` when calling azure.core.pipeline.transport.\_\_bases__    #22469

### Other Changes

- Python 2.7 is no longer supported. Please use Python version 3.6 or later.

## 1.21.1 (2021-12-06)

### Other Changes

- Revert change in str method  #22023

## 1.21.0 (2021-12-02)

### Breaking Changes

- Sync stream downloading now raises `azure.core.exceptions.DecodeError` rather than `requests.exceptions.ContentDecodingError`

### Bugs Fixed

- Add response body to string representation of `HttpResponseError` if we're not able to parse out information #21800

## 1.20.1 (2021-11-08)

### Bugs Fixed

- Correctly set response's content to decompressed body when users are using aiohttp transport with decompression headers #21620

## 1.20.0 (2021-11-04)

### Features Added

- GA `send_request` onto the `azure.core.PipelineClient` and `azure.core.AsyncPipelineClient`. This method takes in
requests and sends them through our pipelines.
- GA `azure.core.rest`. `azure.core.rest` is our new public simple HTTP library in `azure.core` that users will use to create requests, and consume responses.
- GA errors `StreamConsumedError`, `StreamClosedError`, and `ResponseNotReadError` to `azure.core.exceptions`. These errors
are thrown if you mishandle streamed responses from the `azure.core.rest` module
- add kwargs to the methods for `iter_raw` and `iter_bytes`  #21529
- no longer raise JSON errors if users pass in file descriptors of JSON to the `json` kwarg in `HttpRequest`  #21504
- Added new error type `IncompleteReadError` which is raised if peer closes the connection before we have received the complete message body.

### Breaking Changes

- SansIOHTTPPolicy.on_exception returns None instead of bool.

### Bugs Fixed

- The `Content-Length` header in a http response is strictly checked against the actual number of bytes in the body,
  rather than silently truncating data in case the underlying tcp connection is closed prematurely.
  (thanks to @jochen-ott-by for the contribution)   #20412
- UnboundLocalError when SansIOHTTPPolicy handles an exception    #15222
- Add default content type header of `text/plain` and content length header for users who pass unicode strings to the `content` kwarg of `HttpRequest` in 2.7  #21550

## 1.19.1 (2021-11-01)

### Bugs Fixed

- respect text encoding specified in argument (thanks to @ryohji for the contribution)  #20796
- Fix "coroutine x.read() was never awaited" warning from `ContentDecodePolicy`  #21318
- fix type check for `data` input to `azure.core.rest` for python 2.7 users  #21341
- use `charset_normalizer` if `chardet` is not installed to migrate aiohttp 3.8.0 changes.

### Other Changes

- Refactor AzureJSONEncoder (thanks to @Codejune for the contribution)  #21028

## 1.19.0 (2021-09-30)

### Breaking Changes in the Provisional `azure.core.rest` package

- `azure.core.rest.HttpResponse` and `azure.core.rest.AsyncHttpResponse` are now abstract base classes. They should not be initialized directly, instead
your transport responses should inherit from them and implement them.
- The properties of the `azure.core.rest` responses are now all read-only

- HttpLoggingPolicy integrates logs into one record #19925

## 1.18.0 (2021-09-02)

### Features Added

- `azure.core.serialization.AzureJSONEncoder` (introduced in 1.17.0) serializes `datetime.datetime` objects in ISO 8601 format, conforming to RFC 3339's specification.    #20190
- We now use `azure.core.serialization.AzureJSONEncoder` to serialize `json` input to `azure.core.rest.HttpRequest`.

### Breaking Changes in the Provisional `azure.core.rest` package

- The `text` property on `azure.core.rest.HttpResponse` and `azure.core.rest.AsyncHttpResponse` has changed to a method, which also takes
an `encoding` parameter.
- Removed `iter_text` and `iter_lines` from `azure.core.rest.HttpResponse` and `azure.core.rest.AsyncHttpResponse`

### Bugs Fixed

- The behaviour of the headers returned in `azure.core.rest` responses now aligns across sync and async. Items can now be checked case-insensitively and without raising an error for format.

## 1.17.0 (2021-08-05)

### Features Added

- Cut hard dependency on requests library
- Added a `from_json` method which now accepts storage QueueMessage, eventhub's EventData or ServiceBusMessage or simply json bytes to return a `CloudEvent`

### Fixed

- Not override "x-ms-client-request-id" if it already exists in the header.    #17757

### Breaking Changes in the Provisional `azure.core.rest` package

- `azure.core.rest` will not try to guess the `charset` anymore if it was impossible to extract it from `HttpResponse` analysis. This removes our dependency on `charset`.

## 1.16.0 (2021-07-01)

### Features Added

- Add new ***provisional*** methods `send_request` onto the `azure.core.PipelineClient` and `azure.core.AsyncPipelineClient`. This method takes in
requests and sends them through our pipelines.
- Add new ***provisional*** module `azure.core.rest`. `azure.core.rest` is our new public simple HTTP library in `azure.core` that users will use to create requests, and consume responses.
- Add new ***provisional*** errors `StreamConsumedError`, `StreamClosedError`, and `ResponseNotReadError` to `azure.core.exceptions`. These errors
are thrown if you mishandle streamed responses from the provisional `azure.core.rest` module

### Fixed

- Improved error message in the `from_dict` method of `CloudEvent` when a wrong schema is sent.

## 1.15.0 (2021-06-04)

### New Features

- Added `BearerTokenCredentialPolicy.on_challenge` and `.authorize_request` to allow subclasses to optionally handle authentication challenges

### Bug Fixes

- Retry policies don't sleep after operations time out
- The `from_dict` methhod in the `CloudEvent` can now convert a datetime string to datetime object when microsecond exceeds the python limitation

## 1.14.0 (2021-05-13)

### New Features

- Added `azure.core.credentials.AzureNamedKeyCredential` credential #17548.
- Added `decompress` parameter for `stream_download` method. If it is set to `False`, will not do decompression upon the stream.    #17920

## 1.13.0 (2021-04-02)

Azure core requires Python 2.7 or Python 3.6+ since this release.

### New Features

- Added `azure.core.utils.parse_connection_string` function to parse connection strings across SDKs, with common validation and support for case insensitive keys.
- Supported adding custom policies  #16519
- Added `~azure.core.tracing.Link` that should be used while passing `Links` to  `AbstractSpan`.
- `AbstractSpan` constructor can now take in additional keyword only args.

### Bug fixes

- Make NetworkTraceLoggingPolicy show the auth token in plain text. #14191
- Fixed RetryPolicy overriding default connection timeout with an extreme value #17481

## 1.12.0 (2021-03-08)

This version will be the last version to officially support Python 3.5, future versions will require Python 2.7 or Python 3.6+.

### Features

- Added `azure.core.messaging.CloudEvent` model that follows the cloud event spec.
- Added `azure.core.serialization.NULL` sentinel value
- Improve `repr`s for `HttpRequest` and `HttpResponse`s  #16972

### Bug Fixes

- Disable retry in stream downloading. (thanks to @jochen-ott-by @hoffmann for the contribution)  #16723

## 1.11.0 (2021-02-08)

### Features

- Added `CaseInsensitiveEnumMeta` class for case-insensitive enums.  #16316
- Add `raise_for_status` method onto `HttpResponse`. Calling `response.raise_for_status()` on a response with an error code
will raise an `HttpResponseError`. Calling it on a good response will do nothing  #16399

### Bug Fixes

- Update conn.conn_kw rather than overriding it when setting block size. (thanks for @jiasli for the contribution)  #16587

## 1.10.0 (2021-01-11)

### Features

- Added `AzureSasCredential` and its respective policy. #15946

## 1.9.0 (2020-11-09)

### Features

- Add a `continuation_token` attribute to the base `AzureError` exception, and set this value for errors raised
  during paged or long-running operations.

### Bug Fixes

- Set retry_interval to 1 second instead of 1000 seconds (thanks **vbarbaresi** for contributing)  #14357


## 1.8.2 (2020-10-05)

### Bug Fixes

- Fixed bug to allow polling in the case of parameterized endpoints with relative polling urls  #14097


## 1.8.1 (2020-09-08)

### Bug fixes

- SAS credential replicated "/" fix #13159

## 1.8.0 (2020-08-10)

### Features

- Support params as list for exploding parameters  #12410


## 1.7.0 (2020-07-06)

### Bug fixes

- `AzureKeyCredentialPolicy` will now accept (and ignore) passed in kwargs  #11963
- Better error messages if passed endpoint is incorrect  #12106
- Do not JSON encore a string if content type is "text"  #12137

### Features

- Added `http_logging_policy` property on the `Configuration` object, allowing users to individually
set the http logging policy of the config  #12218

## 1.6.0 (2020-06-03)

### Bug fixes

- Fixed deadlocks in AsyncBearerTokenCredentialPolicy #11543
- Fix AttributeException in StreamDownloadGenerator #11462

### Features

- Added support for changesets as part of multipart message support #10485
- Add AsyncLROPoller in azure.core.polling #10801
- Add get_continuation_token/from_continuation_token/polling_method methods in pollers (sync and async) #10801
- HttpResponse and PipelineContext objects are now pickable #10801

## 1.5.0 (2020-05-04)

### Features

- Support "x-ms-retry-after-ms" in response header   #10743
- `link` and `link_from_headers` now accepts attributes   #10765

### Bug fixes

- Not retry if the status code is less than 400 #10778
- "x-ms-request-id" is not considered safe header for logging #10967

## 1.4.0 (2020-04-06)

### Features

- Support a default error type in map_error #9773
- Added `AzureKeyCredential` and its respective policy. #10509
- Added `azure.core.polling.base_polling` module with a "Microsoft One API" polling implementation #10090
  Also contains the async version in `azure.core.polling.async_base_polling`
- Support kwarg `enforce_https` to disable HTTPS check on authentication #9821
- Support additional kwargs in `HttpRequest.set_multipart_mixed` that will be passed into pipeline context.

## 1.3.0 (2020-03-09)

### Bug fixes

- Appended RequestIdPolicy to the default pipeline  #9841
- Rewind the body position in async_retry   #10117

### Features

- Add raw_request_hook support in custom_hook_policy   #9958
- Add timeout support in retry_policy   #10011
- Add OdataV4 error format auto-parsing in all exceptions ('error' attribute)  #9738

## 1.2.2 (2020-02-10)

### Bug fixes

- Fixed a bug that sends None as request_id #9545
- Enable mypy for customers #9572
- Handle TypeError in deep copy #9620
- Fix text/plain content-type in decoder #9589

## 1.2.1 (2020-01-14)

### Bug fixes

- Fixed a regression in 1.2.0 that was incompatible with azure-keyvault-* 4.0.0
[#9462](https://github.com/Azure/azure-sdk-for-python/issues/9462)


## 1.2.0 (2020-01-14)

### Features

- Add user_agent & sdk_moniker kwargs in UserAgentPolicy init   #9355
- Support OPTIONS HTTP verb     #9322
- Add tracing_attributes to tracing decorator   #9297
- Support auto_request_id in RequestIdPolicy   #9163
- Support fixed retry   #6419
- Support "retry-after-ms" in response header   #9240

### Bug fixes

- Removed `__enter__` and `__exit__` from async context managers    #9313

## 1.1.1 (2019-12-03)

### Bug fixes

- Bearer token authorization requires HTTPS
- Rewind the body position in retry #8307

## 1.1.0 (2019-11-25)

### Features

- New RequestIdPolicy   #8437
- Enable logging policy in default pipeline #8053
- Normalize transport timeout.   #8000
  Now we have:
  * 'connection_timeout' - a single float in seconds for the connection timeout. Default 5min
  * 'read_timeout' - a single float in seconds for the read timeout. Default 5min

### Bug fixes

- RequestHistory: deepcopy fails if request contains a stream  #7732
- Retry: retry raises error if response does not have http_response #8629
- Client kwargs are now passed to DistributedTracingPolicy correctly    #8051
- NetworkLoggingPolicy now logs correctly all requests in case of retry #8262

## 1.0.0 (2019-10-29)

### Features

- Tracing: DistributedTracingPolicy now accepts kwargs network_span_namer to change network span name  #7773
- Tracing: Implementation of AbstractSpan can now use the mixin HttpSpanMixin to get HTTP span update automatically  #7773
- Tracing: AbstractSpan contract "change_context" introduced  #7773
- Introduce new policy HttpLoggingPolicy  #7988

### Bug fixes

- Fix AsyncioRequestsTransport if input stream is an async generator  #7743
- Fix form-data with aiohttp transport  #7749

### Breaking changes

- Tracing: AbstractSpan.set_current_span is longer supported. Use change_context instead.  #7773
- azure.core.pipeline.policies.ContentDecodePolicy.deserialize_from_text changed

## 1.0.0b4 (2019-10-07)

### Features

- Tracing: network span context is available with the TRACING_CONTEXT in pipeline response  #7252
- Tracing: Span contract now has `kind`, `traceparent` and is a context manager  #7252
- SansIOHTTPPolicy methods can now be coroutines #7497
- Add multipart/mixed support #7083:

  - HttpRequest now has a "set_multipart_mixed" method to set the parts of this request
  - HttpRequest now has a "prepare_multipart_body" method to build final body.
  - HttpResponse now has a "parts" method to return an iterator of parts
  - AsyncHttpResponse now has a "parts" methods to return an async iterator of parts
  - Note that multipart/mixed is a Python 3.x only feature

### Bug fixes

- Tracing: policy cannot fail the pipeline, even in the worst condition  #7252
- Tracing: policy pass correctly status message if exception  #7252
- Tracing: incorrect span if exception raised from decorated function  #7133
- Fixed urllib3 ConnectTimeoutError being raised by Requests during a socket timeout. Now this exception is caught and wrapped as a `ServiceRequestError`  #7542

### Breaking changes

- Tracing: `azure.core.tracing.context` removed
- Tracing: `azure.core.tracing.context.tracing_context.with_current_context` renamed to `azure.core.tracing.common.with_current_context`  #7252
- Tracing: `link` renamed `link_from_headers`  and `link` takes now a string
- Tracing: opencensus implementation has been moved to the package `azure-core-tracing-opencensus`
- Some modules and classes that were importables from several differente places have been removed:

   - `azure.core.HttpResponseError` is now only `azure.core.exceptions.HttpResponseError`
   - `azure.core.Configuration` is now only `azure.core.configuration.Configuration`
   - `azure.core.HttpRequest` is now only `azure.core.pipeline.transport.HttpRequest`
   - `azure.core.version` module has been removed. Use `azure.core.__version__` to get version number.
   - `azure.core.pipeline_client` has been removed. Import from `azure.core` instead.
   - `azure.core.pipeline_client_async` has been removed. Import from `azure.core` instead.
   - `azure.core.pipeline.base` has been removed. Import from `azure.core.pipeline` instead.
   - `azure.core.pipeline.base_async` has been removed. Import from `azure.core.pipeline` instead.
   - `azure.core.pipeline.policies.base` has been removed. Import from `azure.core.pipeline.policies` instead.
   - `azure.core.pipeline.policies.base_async` has been removed. Import from `azure.core.pipeline.policies` instead.
   - `azure.core.pipeline.policies.authentication` has been removed. Import from `azure.core.pipeline.policies` instead.
   - `azure.core.pipeline.policies.authentication_async` has been removed. Import from `azure.core.pipeline.policies` instead.
   - `azure.core.pipeline.policies.custom_hook` has been removed. Import from `azure.core.pipeline.policies` instead.
   - `azure.core.pipeline.policies.redirect` has been removed. Import from `azure.core.pipeline.policies` instead.
   - `azure.core.pipeline.policies.redirect_async` has been removed. Import from `azure.core.pipeline.policies` instead.
   - `azure.core.pipeline.policies.retry` has been removed. Import from `azure.core.pipeline.policies` instead.
   - `azure.core.pipeline.policies.retry_async` has been removed. Import from `azure.core.pipeline.policies` instead.
   - `azure.core.pipeline.policies.distributed_tracing` has been removed. Import from `azure.core.pipeline.policies` instead.
   - `azure.core.pipeline.policies.universal` has been removed. Import from `azure.core.pipeline.policies` instead.
   - `azure.core.tracing.abstract_span` has been removed. Import from `azure.core.tracing` instead.
   - `azure.core.pipeline.transport.base` has been removed. Import from `azure.core.pipeline.transport` instead.
   - `azure.core.pipeline.transport.base_async` has been removed. Import from `azure.core.pipeline.transport` instead.
   - `azure.core.pipeline.transport.requests_basic` has been removed. Import from `azure.core.pipeline.transport` instead.
   - `azure.core.pipeline.transport.requests_asyncio` has been removed. Import from `azure.core.pipeline.transport` instead.
   - `azure.core.pipeline.transport.requests_trio` has been removed. Import from `azure.core.pipeline.transport` instead.
   - `azure.core.pipeline.transport.aiohttp` has been removed. Import from `azure.core.pipeline.transport` instead.
   - `azure.core.polling.poller` has been removed. Import from `azure.core.polling` instead.
   - `azure.core.polling.async_poller` has been removed. Import from `azure.core.polling` instead.

## 1.0.0b3 (2019-09-09)

### Bug fixes

-  Fix aiohttp auto-headers #6992
-  Add tracing to policies module init  #6951

## 1.0.0b2 (2019-08-05)

### Breaking changes

- Transport classes don't take `config` parameter anymore (use kwargs instead)  #6372
- `azure.core.paging` has been completely refactored  #6420
- HttpResponse.content_type attribute is now a string (was a list)  #6490
- For `StreamDownloadGenerator` subclasses, `response` is now an `HttpResponse`, and not a transport response like `aiohttp.ClientResponse` or `requests.Response`. The transport response is available in `internal_response` attribute  #6490

### Bug fixes

- aiohttp is not required to import async pipelines classes #6496
- `AsyncioRequestsTransport.sleep` is now a coroutine as expected #6490
- `RequestsTransport` is not tight to `ProxyPolicy` implementation details anymore #6372
- `AiohttpTransport` does not raise on unexpected kwargs  #6355

### Features

- New paging base classes that support `continuation_token` and `by_page()`  #6420
- Proxy support for `AiohttpTransport`  #6372

## 1.0.0b1 (2019-06-26)

- Preview 1 release<|MERGE_RESOLUTION|>--- conflicted
+++ resolved
@@ -6,11 +6,8 @@
 
 ### Features Added
 
-<<<<<<< HEAD
 - Added Pyodide-compatible transport.
-=======
 - Added `CaseInsensitiveDict` implementation in `azure.core.utils` removing dependency on `requests` and `aiohttp`
->>>>>>> 002fcf81
 
 ### Breaking Changes
 
