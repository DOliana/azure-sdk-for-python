--- conflicted
+++ resolved
@@ -69,10 +69,7 @@
     a request.
     """
 
-<<<<<<< HEAD
-=======
     # pylint: disable=unused-argument
->>>>>>> 533672c2
     def __init__(self, pipeline: Pipeline, response: PyodideTransportResponse, *_, **kwargs):
         self._block_size = response._block_size
         self.response = response
