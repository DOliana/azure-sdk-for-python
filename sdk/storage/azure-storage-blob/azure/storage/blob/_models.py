--- conflicted
+++ resolved
@@ -839,57 +839,6 @@
         return parse_page_list(response)
 
 
-<<<<<<< HEAD
-=======
-class AccessPolicy(GenAccessPolicy):
-    """Access Policy class used by the set and get access policy methods in each service.
-
-    A stored access policy can specify the start time, expiry time, and
-    permissions for the Shared Access Signatures with which it's associated.
-    Depending on how you want to control access to your resource, you can
-    specify all of these parameters within the stored access policy, and omit
-    them from the URL for the Shared Access Signature. Doing so permits you to
-    modify the associated signature's behavior at any time, as well as to revoke
-    it. Or you can specify one or more of the access policy parameters within
-    the stored access policy, and the others on the URL. Finally, you can
-    specify all of the parameters on the URL. In this case, you can use the
-    stored access policy to revoke the signature, but not to modify its behavior.
-
-    Together the Shared Access Signature and the stored access policy must
-    include all fields required to authenticate the signature. If any required
-    fields are missing, the request will fail. Likewise, if a field is specified
-    both in the Shared Access Signature URL and in the stored access policy, the
-    request will fail with status code 400 (Bad Request).
-
-    :param permission:
-        The permissions associated with the shared access signature. The
-        user is restricted to operations allowed by the permissions.
-        Required unless an id is given referencing a stored access policy
-        which contains this field. This field must be omitted if it has been
-        specified in an associated stored access policy.
-    :type permission: str or ~azure.storage.blob.ContainerSasPermissions
-    :param expiry:
-        The time at which the shared access signature becomes invalid.
-        Required unless an id is given referencing a stored access policy
-        which contains this field. This field must be omitted if it has
-        been specified in an associated stored access policy. Azure will always
-        convert values to UTC. If a date is passed in without timezone info, it
-        is assumed to be UTC.
-    :type expiry: ~datetime.datetime or str
-    :param start:
-        The time at which the shared access signature becomes valid. If
-        omitted, start time for this call is assumed to be the time when the
-        storage service receives the request. The provided datetime will always
-        be interpreted as UTC.
-    :type start: ~datetime.datetime or str
-    """
-    def __init__(self, permission=None, expiry=None, start=None):
-        self.start = start
-        self.expiry = expiry
-        self.permission = permission
-
-
->>>>>>> 8ba39784
 class ContainerSasPermissions(object):
     """ContainerSasPermissions class to be used with the
     :func:`~azure.storage.blob.generate_container_sas` function and
