--- conflicted
+++ resolved
@@ -1,17 +1,16 @@
 # Release History
 
-<<<<<<< HEAD
 ## 12.16.0b1 (Unreleased)
 
-## 12.15.0b1 (Unreleased)
-=======
+### Features Added
+
+
 ## 12.15.0 (Unreleased)
 
 ### Features Added
 
 
 ## 12.15.0b1 (2024-04-16)
->>>>>>> a0b17e3a
 
 This version and all future versions will require Python 3.8+. Python 3.7 is no longer supported.
 
